--- conflicted
+++ resolved
@@ -535,7 +535,6 @@
 public fun CoroutineContext.cancel() = cancel(null)
 
 /**
-<<<<<<< HEAD
  * Ensures that current job is [active][Job.isActive].
  * If the job is no longer active, throws [CancellationException].
  * If the job was cancelled, thrown exception contains the original cancellation cause.
@@ -571,10 +570,7 @@
 }
 
 /**
- * @suppress
-=======
  * @suppress This method has bad semantics when cause is not a [CancellationException]. Use [CoroutineContext.cancel].
->>>>>>> d202ed94
  */
 @Deprecated(level = DeprecationLevel.HIDDEN, message = "Since 1.2.0, binary compatibility with versions <= 1.1.x")
 public fun CoroutineContext.cancel(cause: Throwable? = null): Boolean =
